package web

import (
	"bytes"
	"encoding/json"
	"fmt"
	"mime"
	"net/http"
	"reflect"
	"regexp"
	"strconv"
	"strings"

	log "github.com/Sirupsen/logrus"
	"github.com/gorilla/mux"
	"github.com/mozilla-services/go-syncstorage/syncstorage"
	"github.com/pkg/errors"
)

var (
	uidregex *regexp.Regexp
)

func init() {
	uidregex = regexp.MustCompile(`/1\.5/([0-9]+)`)
}

// extractUID extracts the UID from the path in http.Request
func extractUID(path string) string {
	matches := uidregex.FindStringSubmatch(path)
	if len(matches) > 0 {
		return matches[1]
	} else {
		return ""
	}
}

// used to massage post results into JSON
// the client expects
type PostResults struct {
	Batch    int
	Modified int
	Success  []string
	Failed   map[string][]string
}

// MarshalJSON manually creates the JSON string since the modified needs to be
// converted in the python (ugh) timeformat required for sync 1.5. Which means no quotes
func (p *PostResults) MarshalJSON() ([]byte, error) {
	buf := new(bytes.Buffer)

	buf.WriteString(`{"modified":`)
	buf.WriteString(syncstorage.ModifiedToString(p.Modified))
	buf.WriteString(",")
	if len(p.Success) == 0 {
		buf.WriteString(`"success":[]`)
	} else {
		buf.WriteString(`"success":`)
		data, err := json.Marshal(p.Success)
		if err != nil {
			return nil, err
		}
		_, err = buf.Write(data)
		if err != nil {
			return nil, errors.Wrap(err, "Could not encode PostResults.Success")
		}
	}

	buf.WriteString(",")
	if len(p.Failed) == 0 {
		buf.WriteString(`"failed":{}`)
	} else {
		buf.WriteString(`"failed":`)
		data, err := json.Marshal(p.Failed)
		if err != nil {
			return nil, err
		}
		_, err = buf.Write(data)
		if err != nil {
			return nil, errors.Wrap(err, "Could not encode PostResults.Failed")
		}
	}

	if p.Batch > 0 {
		buf.WriteString(`,"batch":`)
		buf.WriteString(strconv.Itoa(p.Batch))
	}

	buf.WriteString("}")

	return buf.Bytes(), nil
}

// UnmarshalJSON reverses custom formatting from MarshalJSON
func (p *PostResults) UnmarshalJSON(data []byte) error {
	var tmp struct {
		Modified float64
		Batch    int
		Success  []string
		Failed   map[string][]string
	}

	if err := json.Unmarshal(data, &tmp); err != nil {
		return err
	}

	p.Modified = int(tmp.Modified * 1000)
	p.Batch = tmp.Batch
	p.Success = tmp.Success
	p.Failed = tmp.Failed
	return nil
}

type parseError struct {
	bId   string
	field string
	msg   string
}

func (e parseError) Error() string {
	return fmt.Sprintf("Could not parse field %s: %s", e.field, e.msg)
}

// parseIntoBSO takes JSON and turns into a syncstorage.PutBSOInput
func parseIntoBSO(jsonData json.RawMessage, bso *syncstorage.PutBSOInput) *parseError {
	// make sure JSON BSO data *only* has the keys that are allowed
	var bkeys map[string]json.RawMessage
	err := json.Unmarshal(jsonData, &bkeys)

	if err != nil {
		return &parseError{field: "-", msg: "Could not parse into object"}
	} else {
		for k, _ := range bkeys {
			switch k {
			case "id", "payload", "ttl", "sortindex":
				// it's ok
			case "modified":
				// to pass the python test_meta_global_sanity functional test
			default:
				return &parseError{field: k, msg: "invalid field"}
			}
		}
	}

	var bId string

	// check to make sure values are appropriate
	if r, ok := bkeys["id"]; ok {
		err := json.Unmarshal(r, &bId)
		if err != nil {
			return &parseError{field: "id", msg: "Invalid format"}
		} else {
			bso.Id = bId
		}
	}

	if r, ok := bkeys["payload"]; ok {
		var payload string
		err := json.Unmarshal(r, &payload)
		if err != nil {
			return &parseError{bId: bId, field: "payload", msg: "Invalid format"}
		} else {
			bso.Payload = &payload
		}
	}

	if r, ok := bkeys["ttl"]; ok {
		var ttl int
		err := json.Unmarshal(r, &ttl)
		if err != nil {
			return &parseError{bId: bId, field: "ttl", msg: "Invalid format"}
		} else {
			bso.TTL = &ttl
		}
	}

	if r, ok := bkeys["sortindex"]; ok {
		var sortindex int
		err := json.Unmarshal(r, &sortindex)
		if err != nil {
			return &parseError{bId: bId, field: "sortindex", msg: "Invalid format"}
		} else {
			bso.SortIndex = &sortindex
		}
	}

	return nil
}

// extractBsoId tries to extract and validate a BSO id in the path
func extractBsoId(r *http.Request) (bId string, ok bool) {
	bId, ok = mux.Vars(r)["bsoId"]
	if !ok {
		return
	}

	ok = syncstorage.BSOIdOk(bId)
	return
}

// extractBsoIdFail is like extraBsoId *and* has the sideeffect of writing an JSON error to w
func extractBsoIdFail(w http.ResponseWriter, r *http.Request) (bId string, ok bool) {
	bId, ok = extractBsoId(r)
	if !ok {
		JSONError(w, "Invalid bso ID", http.StatusNotFound)
	}
	return
}

// InternalError produces an HTTP 500 error, basically means a bug in the system
func InternalError(w http.ResponseWriter, r *http.Request, err error) {

	log.WithFields(log.Fields{
		"cause":  errors.Cause(err).Error(),
		"method": r.Method,
		"path":   r.URL.Path,
	}).Errorf("HTTP Error: %s", err.Error())

	switch getMediaType(w.Header().Get("Content-Type")) {
	case "application/newlines":
		w.WriteHeader(http.StatusInternalServerError)
		w.Write([]byte(err.Error()))
	case "":
		fallthrough
	case "application/json":
		JSONError(w, err.Error(), http.StatusInternalServerError)
	}
}

// NewLine prints out new line \n separated JSON objects instead of a
// single JSON array of objects
func NewLine(w http.ResponseWriter, r *http.Request, val interface{}) {
	if valR := reflect.ValueOf(val); valR.Kind() == reflect.Slice || valR.Kind() == reflect.Array {
		w.Header().Set("Content-Type", "application/newlines")
		for i := 0; i < valR.Len(); i++ {
			if !valR.Index(i).CanInterface() {
				continue
			}

			someValue := valR.Index(i).Interface()
			var (
				raw []byte
				err error
			)

			if jM, ok := someValue.(json.Marshaler); ok {
				// if someValue implements json.Marshaler it's faster (~2x)
				// to call it directly than go through json.Marshal
				raw, err = jM.MarshalJSON()
			} else {
				raw, err = json.Marshal(someValue)
			}

			if err != nil {
				InternalError(w, r, errors.Wrap(err, "web.NewLine could not marshal an item"))
				return
			}

			// write it all into a buffer since we might error
			w.Write(raw)
			w.Write([]byte("\n"))
		}
	} else {
		js, err := json.Marshal(val)
		if err != nil {
			InternalError(w, r, errors.Wrap(err, "web.NewLine could not marshal the object"))
			return
		}

		w.Header().Set("Content-Type", "application/newlines")
		w.Write(js)
		w.Write([]byte("\n"))
	}
}

func JSON(w http.ResponseWriter, r *http.Request, val interface{}) {
	js, err := json.Marshal(val)
	if err != nil {
		InternalError(w, r, err)
	} else {
		w.Header().Set("Content-Type", "application/json")
		w.Write(js)
		w.Write([]byte("\n"))
	}
}

// JsonNewline returns data as newline separated or as a single
// json array
func JsonNewline(w http.ResponseWriter, r *http.Request, val interface{}) {
	if strings.Contains(r.Header.Get("Accept"), "application/newlines") {
		NewLine(w, r, val)
	} else {
		JSON(w, r, val)
	}
}

type jsonerr struct {
	Err string `json:"err"`
}

func JSONError(w http.ResponseWriter, msg string, code int) {
	w.Header().Set("Content-Type", "application/json")
	w.WriteHeader(code)
	js, _ := json.Marshal(jsonerr{msg})
	w.Write(js)
}

// ConvertTimestamp converts the sync decimal time in seconds to
// a time in milliseconds
func ConvertTimestamp(ts string) (int, error) {

	f, err := strconv.ParseFloat(ts, 64)
	if err != nil {
		return 0, err
	}

	return int(f * 1000), nil
}

// AcceptHeaderOk checks the Accept header is
// application/json or application/newlines. If not, it will write an error and
// return false
var (
	rewriteAccept = []string{"*/*", "application/*", "*/json"}
)

func AcceptHeaderOk(w http.ResponseWriter, r *http.Request) bool {
	accept := r.Header.Get("Accept")

	if accept == "" {
		r.Header.Set("Accept", "application/json")
		return true
	}

	if strings.Contains(accept, "application/json") ||
		strings.Contains(accept, "application/newlines") {
		return true
	}

	for _, rewrite := range rewriteAccept {
		if strings.Contains(accept, rewrite) {
			r.Header.Set("Accept", "application/json")
			return true
		}
	}

	// everything else is an error
	http.Error(w,
		http.StatusText(http.StatusNotAcceptable),
		http.StatusNotAcceptable)

	return false
}

// OKResponse writes a 200 response with a simple string body
func OKResponse(w http.ResponseWriter, s string) {
	w.Header().Set("Content-Type", "text/plain; charset=utf-8")
	w.Header().Set("X-Content-Type-Options", "nosniff")
	w.WriteHeader(http.StatusOK)
	fmt.Fprint(w, s)
}

// sendRequestProblem logs the problem with the client's request
// and responds with a json payload of the error. Client side these
// are usually invisible so this helps with debugging
func sendRequestProblem(w http.ResponseWriter, req *http.Request, responseCode int, reason error) {
	logRequestProblem(req, responseCode, reason)
	JSONError(w, reason.Error(), responseCode)
}

func logRequestProblem(req *http.Request, responseCode int, reason error) {
	var causeMessage string
	if cause := errors.Cause(reason); cause != nil && cause != reason {
		causeMessage = fmt.Sprintf("%v", cause)
	} else {
		causeMessage = "n/a"
	}

	log.WithFields(log.Fields{
		"method":    req.Method,
		"path":      req.URL.Path,
		"ua":        req.UserAgent(),
		"http_code": responseCode,
		"error":     reason.Error(),
		"cause":     causeMessage,
	}).Warning("HTTP Request Problem")
}

<<<<<<< HEAD
	JSONError(w, reason.Error(), responseCode)
}

=======
>>>>>>> 1f1ab96b
// getMediaType extracts the mediatype portion from the http request header Content-Type
// it returns a blank string on error. It also discards the paramters. This is enough
// for working with sync clients
func getMediaType(contentType string) (mediatype string) {
	mediatype, _, _ = mime.ParseMediaType(contentType)
	return
}<|MERGE_RESOLUTION|>--- conflicted
+++ resolved
@@ -386,12 +386,14 @@
 	}).Warning("HTTP Request Problem")
 }
 
-<<<<<<< HEAD
-	JSONError(w, reason.Error(), responseCode)
-}
-
-=======
->>>>>>> 1f1ab96b
+// getMediaType extracts the mediatype portion from the http request header Content-Type
+// it returns a blank string on error. It also discards the paramters. This is enough
+// for working with sync clients
+func getMediaType(contentType string) (mediatype string) {
+	mediatype, _, _ = mime.ParseMediaType(contentType)
+	return
+}
+
 // getMediaType extracts the mediatype portion from the http request header Content-Type
 // it returns a blank string on error. It also discards the paramters. This is enough
 // for working with sync clients
